--- conflicted
+++ resolved
@@ -22,8 +22,5 @@
   - ipykernel=6.15.0
   - jupyter=1.0.0
   - bottleneck=1.3.5
-<<<<<<< HEAD
   - bs4=4.12.2
-=======
-  - boto3=1.26.161
->>>>>>> 637b7308
+  - boto3=1.26.161