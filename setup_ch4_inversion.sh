--- conflicted
+++ resolved
@@ -10,10 +10,8 @@
 # Path to inversion setup
 UMIpath=$(pwd -P)
 
-# Environment files (specific to Harvard's Cannon cluster)
-NCOEnv="${UMIpath}/envs/Harvard-Cannon/gcc.ifort17_cannon.env"
-GCCEnv="${UMIpath}/envs/Harvard-Cannon/gcc.gfortran10.2_cannon.env"
-CondaEnv="ch4_inv" # See envs/README to create this environment
+# Run IMI on AWS? If false, a local cluster will be assumed
+isAWS=false
 
 # Turn on/off different steps. This will allow you to come back to this
 # script and set up different stages later.
@@ -24,17 +22,21 @@
 SetupInversion=true
 SetupPosteriorRun=true
 
+# AWS only: Download missing GEOS-Chem input data from S3 (you will be charged)
+if "$isAWS"; then
+    SpinupDryrun=true      # Met fields/emissions for spinup run
+    ProductionDryRun=true  # Met fields/emissions for production runs
+    BCdryrun=true          # Boundary condition files
+else
+    SpinupDryrun=false
+    ProductionDryRun=false
+    BCdryrun=false
+fi
+
 # Name for this run
 RunName="Test_Permian"
 
-# Path where you want to set up CH4 inversion code and run directories
-MY_PATH="/home/ubuntu/CH4_Workflow"
-
-# Path to find non-emissions input data
-DATA_PATH="/home/ubuntu/ExtData"
-
 # Start and end date for the spinup simulation
-<<<<<<< HEAD
 DoSpinup=true
 SpinupStart=20180401
 SpinupEnd=20180501
@@ -44,21 +46,43 @@
 EndDate=20180508
 
 # Path where you want to set up CH4 inversion code and run directories
-MyPath="/n/holyscratch01/jacob_lab/msulprizio/CH4"
+if "$isAWS"; then
+    MyPath="/home/ubuntu/CH4_Workflow"
+else
+    MyPath="/n/holyscratch01/jacob_lab/msulprizio/CH4"
+
+    # Environment files (specific to Harvard's Cannon cluster)
+    NCOEnv="${UMIpath}/envs/Harvard-Cannon/gcc.ifort17_cannon.env"
+    GCCEnv="${UMIpath}/envs/Harvard-Cannon/gcc.gfortran10.2_cannon.env"
+    CondaEnv="ch4_inv" # See envs/README to create this environment
+fi
 
 # Path to find non-emissions input data
-DataPath="/n/holyscratch01/external_repos/GEOS-CHEM/gcgrid/gcdata/ExtData"
+if "$isAWS"; then
+    DataPath="/home/ubuntu/ExtData"
+else
+    DataPath="/n/holyscratch01/external_repos/GEOS-CHEM/gcgrid/gcdata/ExtData"
+fi
 
 # Path to cluster file
 ClusterFile="Clusters.nc"
 
 # Path to initial restart file
 UseBCsForRestart=true
-RestartFile="/n/seasasfs02/CH4_inversion/InputData/BoundaryConditions/OutputDir_bias_corrected_dk_2/GEOSChem.BoundaryConditions.${SpinupStart}_0000z.nc4"
-
+if "$isAWS"; then
+    RestartDownload=true # automatically download restart file
+    RestartFile="${DataPath}/BoundaryConditions/GEOSChem.BoundaryConditions.${SpinupStart}_0000z.nc4"
+else
+    RestartFile="/n/seasasfs02/CH4_inversion/InputData/BoundaryConditions/OutputDir_bias_corrected_dk_2/GEOSChem.BoundaryConditions.${SpinupStart}_0000z.nc4"
+fi
+    
 # Path to boundary condition files (for nested grid simulations)
 # Must put backslash before $ in $YYYY$MM$DD to properly work in sed command
-BCfiles="/n/seasasfs02/CH4_inversion/InputData/BoundaryConditions/OutputDir_bias_corrected_dk_2/GEOSChem.BoundaryConditions.\$YYYY\$MM\$DD_0000z.nc4"
+if "$isAWS"; then
+    BCfiles="${DataPath}/BoundaryConditions"
+else
+    BCfiles="/n/seasasfs02/CH4_inversion/InputData/BoundaryConditions/OutputDir_bias_corrected_dk_2/GEOSChem.BoundaryConditions.\$YYYY\$MM\$DD_0000z.nc4"
+fi
 
 # Grid settings (Permian Basin example)
 Res="0.25x0.3125"
@@ -74,88 +98,53 @@
 NestedGrid="T"
 Region="NA"  # NA,AS,CH,EU
 Buffer="3 3 3 3"
-=======
-DO_SPINUP=true
-SPINUP_START=20180401
-SPINUP_END=20180501
-SPINUP_DRYRUN=true # download missing GEOS-Chem input data from AWS (you will be charged)
-
-# Start and end date for the production simulations
-START_DATE=20180501
-END_DATE=20180508
-PROD_DRYRUN=true # download missing GEOS-Chem input data from AWS (you will be charged)
-
-# Path to initial restart file
-#RESTART_FILE="${DATA_PATH}/GEOSChem.Restart.fromBC.20180401_0000z.nc4"
-USE_BC4RESTART=true
-RESTART_FILE="${DATA_PATH}/BoundaryConditions/GEOSChem.BoundaryConditions.${SPINUP_START}_0000z.nc4"
-RESTART_DOWNLOAD=true #automatically download restart file
-
-# Path to boundary condition files (for nested grid simulations)
-# Must put backslash before $ in $YYYY$MM$DD to properly work in sed command
-# These will be in a bucket eventually
-BC_FILES="${DATA_PATH}/BoundaryConditions"
-BC_DRYRUN=true # download missing Boundary Condition input data from AWS (you will be charged)
-
-
-# Grid settings (Global 4x5)
-#RES="4x5"
-#MET="merra2"
-#LONS="-180.0 180.0"
-#LATS=" -90.0  90.0"
-#HPOLAR="T"
-#LEVS="47"
-#NEST="F"
-#REGION=""
-#BUFFER="0 0 0 0"
-
-# Grid settings (Nested NA)
-RES="0.25x0.3125"
-MET="geosfp"
-LONS="-111.0 -95.0"
-LATS="  24.0  39.0"
-HPOLAR="F"
-LEVS="47"
-NEST="T"
-REGION="NA"  # NA,AS,CH,EU
-BUFFER="3 3 3 3"
->>>>>>> b70d73cb
 
 # Jacobian settings
 PerturbValue="1.5"
 
-# Turn on observation operators and planeflight diagnostics?
+# Apply scale factors from a previous inversion?
+UseEmisSF=false
+UseSeparateWetlandSF=false
+UseOHSF=false
+
+# Turn on planeflight diagnostic in GEOS-Chem?
+PLANEFLIGHT=false
+
+# Save out hourly diagnostics from GEOS-Chem?
+# For use in satellite operators via post-processing -- required for TROPOMI
+# inversions
+HourlyCH4=true
+
+# Turn on old observation operators in GEOS-Chem?
+# These will save out text files comparing GEOS-Chem to observations, but have
+# to be manually incorporated into the IMI
 GOSAT=false
 TCCON=false
 AIRS=false
-UseEmisSF=false
-UseSeparateWetlandSF=false
-UseOHSF=false
-PLANEFLIGHT=false
-HourlyCH4=true
 
 ##=======================================================================
 ## Download Boundary Conditions files if requested
 ##=======================================================================
 
-mkdir -p ${BC_FILES}
-
-if "$BC_DRYRUN"; then
-    if "$DO_SPINUP"; then
-	START=${SPINUP_START}
+if "$BCdryrun"; then
+
+    mkdir -p ${BCfiles}
+
+    if "$DoSpinup"; then
+	Start=${SpinupStart}
     else
-	START=${START_DATE}
-    fi
-    echo "Downloading boundary condition data for $START to $END_DATE"
-    python download_bc.py ${START} ${END_DATE} ${BC_FILES}
+	START=${StartDate}
+    fi
+    echo "Downloading boundary condition data for $START to $EndDate"
+    python download_bc.py ${Start} ${EndDate} ${BCfiles}
 fi
 
 ##=======================================================================
 ## Download initial restart file if requested
 ##=======================================================================
-if "$RESTART_DOWNLOAD"; then
-    if [ ! -f "$RESTART_FILE" ]; then
-	aws s3 cp --request-payer=requester s3://umi-bc-test/${RESTART_FILE} $RESTART_FILE
+if "$RestartDownload"; then
+    if [ ! -f "$RestartFile" ]; then
+	aws s3 cp --request-payer=requester s3://umi-bc-test/${RestartFile} $RestartFile
     fi
 fi    
 
@@ -257,33 +246,13 @@
 ##=======================================================================
 if "$SetupTemplateRundir"; then
 
-<<<<<<< HEAD
     printf "\n=== CREATING TEMPLATE RUN DIRECTORY ===\n"
-=======
-
-    mkdir -p ${MY_PATH}/${RUN_NAME}
-    cd ${MY_PATH}/${RUN_NAME}
->>>>>>> b70d73cb
 
     cd ${MyPath}/${RunName}
 
-<<<<<<< HEAD
     # Create template run directory
     RunTemplate="template_run"
     mkdir -p -v ${RunTemplate}
-=======
-    ### Copy run directory files directly from GEOS-Chem repository
-    cp -RLv ${GCC_RUN_FILES}/input.geos.templates/input.geos.CH4 ${RUN_TEMPLATE}/input.geos
-    cp -RLv ${GCC_RUN_FILES}/HISTORY.rc.templates/HISTORY.rc.CH4 ${RUN_TEMPLATE}/HISTORY.rc
-    cp -RLv ${GCC_RUN_FILES}/runScriptSamples/ch4_run.template ${RUN_TEMPLATE}
-    sed -i -e "s:./geos:./gcclassic:g" ${RUN_TEMPLATE}/ch4_run.template
-    cp -RLv ${GCC_RUN_FILES}/getRunInfo ${RUN_TEMPLATE}/
-    cp -RLv ${GCC_RUN_FILES}/Makefile ${RUN_TEMPLATE}/
-    cp -RLv ${GCC_RUN_FILES}/HEMCO_Diagn.rc.templates/HEMCO_Diagn.rc.CH4 ${RUN_TEMPLATE}/HEMCO_Diagn.rc
-    cp -RLv ${GCC_RUN_FILES}/HEMCO_Config.rc.templates/HEMCO_Config.rc.CH4 ${RUN_TEMPLATE}/HEMCO_Config.rc
-    cp -RLv ${GCC_RUN_FILES}/../shared/download_data.py ${RUN_TEMPLATE}/
-    cp -RLv ${GCC_CODE}/src/GEOS-Chem/run/shared/species_database.yml ${RUN_TEMPLATE}/
->>>>>>> b70d73cb
 
     # Copy run directory files directly from GEOS-Chem repository
     cp -RLv ${RunFilesPath}/input.geos.templates/input.geos.CH4 ${RunTemplate}/input.geos
@@ -293,6 +262,7 @@
     cp -RLv ${RunFilesPath}/Makefile ${RunTemplate}/
     cp -RLv ${RunFilesPath}/HEMCO_Diagn.rc.templates/HEMCO_Diagn.rc.CH4 ${RunTemplate}/HEMCO_Diagn.rc
     cp -RLv ${RunFilesPath}/HEMCO_Config.rc.templates/HEMCO_Config.rc.CH4 ${RunTemplate}/HEMCO_Config.rc
+    cp -RLv ${RunFilesPath}/../shared/download_data.py ${RunTemplate}/
     cp -RLv ${GCClassicPath}/src/GEOS-Chem/run/shared/species_database.yml ${RunTemplate}/
 
     cd $RunTemplate
@@ -392,14 +362,8 @@
            -e "s:{GRID_DIR}:${gridDir}:g" \
            -e "s:{MET_DIR}:${metDir}:g" \
            -e "s:{NATIVE_RES}:${native}:g" \
-<<<<<<< HEAD
            -e "s:\$ROOT/SAMPLE_BCs/v2019-05/CH4/GEOSChem.BoundaryConditions.\$YYYY\$MM\$DD_\$HH\$MNz.nc4:${BCfiles}:g" HEMCO_Config.rc
-=======
-           -e "s:\$ROOT/SAMPLE_BCs/v2019-05/CH4/GEOSChem.BoundaryConditions.\$YYYY\$MM\$DD_\$HH\$MNz.nc4:${BC_FILES}:g" \
-           -e "s:#\* CH4_:\* CH4_:g" \
-	   -e "s:Clusters_:\$ROOT/Clusters_:g" HEMCO_Config.rc
-
->>>>>>> b70d73cb
+
     if [ ! -z "$REGION" ]; then
         sed -i -e "s:\$Res:\$Res.${REGION}:g" HEMCO_Config.rc
     fi
@@ -479,13 +443,8 @@
 
     # Link to GEOS-Chem executable instead of having a copy in each run dir
     rm -rf gcclassic
-<<<<<<< HEAD
     ln -s ../${RunTemplate}/gcclassic .
-    
-=======
-    ln -s ../${RUN_TEMPLATE}/gcclassic .
-
->>>>>>> b70d73cb
+
     # Link to restart file
     ln -s $RestartFile GEOSChem.Restart.${SpinupStart}_0000z.nc4
     if "$UseBCsForRestart"; then
@@ -499,33 +458,25 @@
 	   -e "s|pertpert|1.0|g" \
            -e "s|clustnumclustnum|0|g" input.geos
 
-<<<<<<< HEAD
     # Create run script from template
     sed -e "s:namename:${SpinupName}:g" \
 	-e "s:##:#:g" ch4_run.template > ${SpinupName}.run
     chmod 755 ${SpinupName}.run
     rm -f ch4_run.template
-=======
-    ### Create run script from template
-    sed -e "s:namename:${spinup_name}:g" \
-	-e "s:##:#:g" \
-	-e "/#SBATCH -p huce_intel/d" \
-	-e "/#SBATCH -t/d" \
-	-e "/#SBATCH --mem/d" \
-	-e "s:#SBATCH -c 8:#SBATCH -c ${cpu_count}:g" ch4_run.template > ${spinup_name}.run
-    chmod 755 ${spinup_name}.run
-    rm -f ch4_run.template
-
-    ### Print diagnostics
-    echo "CREATED: ${runDir}"
+
+    if "$isAWS"; then
+	sed -i -e "/#SBATCH -p huce_intel/d" \
+	       -e "/#SBATCH -t/d" \
+	       -e "/#SBATCH --mem/d" \
+               -e "s:#SBATCH -c 8:#SBATCH -c ${cpu_count}:g" ${spinup_name}.run
+    fi
 
     ### Perform dry run if requested
-    if "$SPINUP_DRYRUN"; then
-       echo "Executing dry-run for spinup run..."
+    if "$SpinupDryrun"; then
+       printf "Executing dry-run for spinup run...\n"
        ./gcclassic --dryrun &> log.dryrun
        ./download_data.py --aws log.dryrun
     fi
->>>>>>> b70d73cb
     
     # Navigate back to top-level directory
     cd ..
@@ -580,38 +531,28 @@
 	   -e "s|pertpert|1.0|g" \
            -e "s|clustnumclustnum|0|g" input.geos
 
-<<<<<<< HEAD
     # Create run script from template
     sed -e "s:namename:${SpinupName}:g" \
 	-e "s:##:#:g" ch4_run.template > ${PosteriorName}.run
     chmod 755 ${PosteriorName}.run
     rm -f ch4_run.template
 
+    if "$isAWS"; then
+	sed -i -e "/#SBATCH -p huce_intel/d" \
+	       -e "/#SBATCH -t/d" \
+	       -e "/#SBATCH --mem/d" \
+	       -e "s:#SBATCH -c 8:#SBATCH -c ${cpu_count}:g" ${posterior_name}.run
+    fi
+    
     # Print messages
     printf "\nNote: You will need to manually modify HEMCO_Config.rc to apply the appropriate scale factors.\n"
-=======
-    ### Create run script from template
-    sed -e "s:namename:${spinup_name}:g" \
-	-e "s:##:#:g" \
-	-e "/#SBATCH -p huce_intel/d" \
-	-e "/#SBATCH -t/d" \
-	-e "/#SBATCH --mem/d" \
-	-e "s:#SBATCH -c 8:#SBATCH -c ${cpu_count}:g" ch4_run.template > ${posterior_name}.run
-    chmod 755 ${posterior_name}.run
-    rm -f ch4_run.template
-
-    ### Print diagnostics
-    echo "CREATED: ${runDir}"
-    echo "\nNote: You will need to manually modify HEMCO_Config.rc to apply the appropriate scale factors."
 
     ### Perform dry run if requested
-    if "$PROD_DRYRUN"; then
-	echo "Executing dry-run for production runs..."
+    if "$ProductionDryrun"; then
+	printf "Executing dry-run for posterior run...\n"
 	./gcclassic --dryrun &> log.dryrun
 	./download_data.py --aws log.dryrun
     fi
-
->>>>>>> b70d73cb
     
     # Navigate back to top-level directory
     cd ..
@@ -638,20 +579,16 @@
     # Create directory that will contain all Jacobian run directories
     mkdir -p -v jacobian_runs
 
-<<<<<<< HEAD
     # Copy run scripts
     cp ${RunFilesPath}/runScriptSamples/run_jacobian_simulations.sh jacobian_runs/
     sed -i -e "s:{RunName}:${RunName}:g" jacobian_runs/run_jacobian_simulations.sh
+    if "$isAWS"; then
+	sed -i -e "/#SBATCH -p huce_intel/d" \
+       	       -e "/#SBATCH -t/d" jacobian_runs/run_jacobian_simulations.sh
+    fi
     cp ${RunFilesPath}/runScriptSamples/submit_jacobian_simulations_array.sh jacobian_runs/
-=======
-    ### Copy run scripts
-    cp ${GCC_RUN_FILES}/runScriptSamples/run_jacobian_simulations.sh jacobian_runs/
-    sed -i -e "s:{RunName}:${RUN_NAME}:g" -e "/#SBATCH -p huce_intel/d" \
-	-e "/#SBATCH -t/d" jacobian_runs/run_jacobian_simulations.sh
-    cp ${GCC_RUN_FILES}/runScriptSamples/submit_jacobian_simulations_array.sh jacobian_runs/
->>>>>>> b70d73cb
     sed -i -e "s:{START}:0:g" -e "s:{END}:${nClusters}:g" jacobian_runs/submit_jacobian_simulations_array.sh
-    
+
     # Initialize (x=0 is base run, i.e. no perturbation; x=1 is cluster=1; etc.)
     x=0
 
@@ -738,8 +675,12 @@
     mkdir -p inversion/data_converted
     mkdir -p inversion/data_GC
     mkdir -p inversion/Sensi
-<<<<<<< HEAD
-    ln -s /n/holylfs/LABS/jacob_lab/lshen/CH4/TROPOMI/data inversion/data_TROPOMI
+    if "#isAWS"; then
+	mkdir -p inversion/data_TROPOMI
+	cp -rfP /home/ubuntu/backup_files/input_data/ ${MyPath}/
+    else
+	ln -s /n/holylfs/LABS/jacob_lab/lshen/CH4/TROPOMI/data inversion/data_TROPOMI
+    fi
     cp ${UMIpath}/PostprocessingScripts/CH4_TROPOMI_INV/*.py inversion/
     cp ${UMIpath}/PostprocessingScripts/CH4_TROPOMI_INV/run_inversion.sh inversion/
     sed -i -e "s:{CLUSTERS}:${nClusters}:g" \
@@ -747,27 +688,20 @@
            -e "s:{END}:${EndDate}:g" \
 	   -e "s:{MY_PATH}:${MyPath}:g" \
 	   -e "s:{RUN_NAME}:${RunName}:g" inversion/run_inversion.sh
-=======
-    mkdir -p inversion/data_TROPOMI
-    cp ${INV_PATH}/PostprocessingScripts/CH4_TROPOMI_INV/*.py inversion/
-    cp ${INV_PATH}/PostprocessingScripts/CH4_TROPOMI_INV/run_inversion.sh inversion/
-    #AWS
-    cp -rfP /home/ubuntu/backup_files/input_data/ ${MY_PATH}/
-    sed -i -e "s:{CLUSTERS}:${nClusters}:g" \
-	   -e "s:{START}:${START_DATE}:g" \
-           -e "s:{END}:${END_DATE}:g" \
-	   -e "s:{MY_PATH}:${MY_PATH}:g" \
-	   -e "s:{RUN_NAME}:${RUN_NAME}:g" \
-	   -e "/#SBATCH -t/d" \
-	   -e "/#SBATCH --mem/d" \
-	   -e "s:#SBATCH -n 1:#SBATCH -n ${cpu_count}:g" inversion/run_inversion.sh
->>>>>>> b70d73cb
+
+    if "$isAWS"; then
+       sed -i -e "/#SBATCH -t/d" \
+	      -e "/#SBATCH --mem/d" \
+	      -e "s:#SBATCH -n 1:#SBATCH -n ${cpu_count}:g" inversion/run_inversion.sh
+    fi
     
     printf "=== DONE SETTING UP INVERSION DIRECTORY ===\n"
 
 fi #SetupInversion
 
-# AWS: Copy sample cluster files
-cp -rfP /home/ubuntu/backup_files/cluster_files/* /home/ubuntu/ExtData/HEMCO/
+# Copy sample cluster files
+if "$isAWS"; then
+    cp -rfP /home/ubuntu/backup_files/cluster_files/* /home/ubuntu/ExtData/HEMCO/
+fi
 
 exit 0