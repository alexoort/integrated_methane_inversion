#!/usr/bin/env python
# -*- coding: utf-8 -*-

#SBATCH -N 1

import sys
import numpy as np
import xarray as xr
import pandas as pd
import matplotlib

matplotlib.use("Agg")
import matplotlib.pyplot as plt
import yaml
import os
import datetime
import time
import cartopy.crs as ccrs
import colorcet as cc
from utils import (
    sum_total_emissions,
    count_obs_in_mask,
    plot_field,
    filter_tropomi,
    calculate_area_in_km,
)
from joblib import Parallel, delayed
from operators.TROPOMI_operator import read_tropomi
import warnings

warnings.filterwarnings("ignore", category=FutureWarning)


def get_TROPOMI_data(file_path, xlim, ylim, startdate_np64, enddate_np64):
    """
    Returns a dict with the lat, lon, xch4, and albedo_swir observations
    extracted from the given tropomi file. Filters are applied to remove
    unsuitable observations
    Args:
        file_path : string
            path to the tropomi file
        xlim: list
            longitudinal bounds for region of interest
        ylim: list
            latitudinal bounds for region of interest
        startdate_np64: datetime64
            start date for time period of interest
        enddate_np64: datetime64
            end date for time period of interest
    Returns:
         tropomi_data: dict
            dictionary of the extracted values
    """
    # tropomi data dictionary
    tropomi_data = {"lat": [], "lon": [], "xch4": [], "swir_albedo": []}

    # Load the TROPOMI data
    TROPOMI = read_tropomi(file_path)

    # Handle unreadable files
    if TROPOMI == None:
        print(f"Skipping {file_path} due to error")
        return TROPOMI

    # We're only going to consider data within lat/lon/time bounds, with QA > 0.5, and with safe surface albedo values
    sat_ind = filter_tropomi(TROPOMI, xlim, ylim, startdate_np64, enddate_np64)

    # Loop over observations and archive
    num_obs = len(sat_ind[0])
    for k in range(num_obs):
        lat_idx = sat_ind[0][k]
        lon_idx = sat_ind[1][k]
        tropomi_data["lat"].append(TROPOMI["latitude"][lat_idx, lon_idx])
        tropomi_data["lon"].append(TROPOMI["longitude"][lat_idx, lon_idx])
        tropomi_data["xch4"].append(TROPOMI["methane"][lat_idx, lon_idx])
        tropomi_data["swir_albedo"].append(TROPOMI["swir_albedo"][lat_idx, lon_idx])

    return tropomi_data


def imi_preview(
<<<<<<< HEAD
    inversion_path, config_path, state_vector_path, preview_dir, tropomi_cache
=======
    inversion_path, config_path, state_vector_path, preview_dir, tropomi_cache,
>>>>>>> 281843a4
):
    """
    Function to perform preview
    Requires preview simulation to have been run already (to generate HEMCO diags)
    Requires TROPOMI data to have been downloaded already
    """

    # ----------------------------------
    # Setup
    # ----------------------------------

    # Read config file
    config = yaml.load(open(config_path), Loader=yaml.FullLoader)
    # redirect output to log file
    output_file = open(f"{inversion_path}/imi_output.log", "a")
    sys.stdout = output_file
    sys.stderr = output_file

    # Open the state vector file
    state_vector = xr.load_dataset(state_vector_path)
    state_vector_labels = state_vector["StateVector"]

    # Identify the last element of the region of interest
    last_ROI_element = int(
        np.nanmax(state_vector_labels.values) - config["nBufferClusters"]
    )

<<<<<<< HEAD
    # # Define mask for ROI, to be used below
    a, df, num_days, prior, outstrings = estimate_averaging_kernel(
        config, state_vector_path, preview_dir, tropomi_cache, preview=True
    )
    mask = state_vector_labels <= last_ROI_element
=======
    # Define mask for ROI, to be used below
    mask = state_vector_labels <= last_ROI_element

    # ----------------------------------
    # Total prior emissions
    # ----------------------------------

    # Prior emissions
    preview_cache = os.path.join(preview_dir, "OutputDir")
    hemco_diags_file = [
        f for f in os.listdir(preview_cache) if "HEMCO_diagnostics" in f
    ][0]
    prior_pth = os.path.join(preview_cache, hemco_diags_file)
    prior = xr.load_dataset(prior_pth)["EmisCH4_Total"].isel(time=0)

    # Compute total emissions in the region of interest
    areas = xr.load_dataset(prior_pth)["AREA"]
    total_prior_emissions = sum_total_emissions(prior, areas, mask)
    outstring1 = (
        f"Total prior emissions in region of interest = {total_prior_emissions} Tg/y"
    )
    print(outstring1)

    # ----------------------------------
    # Observations in region of interest
    # ----------------------------------

    # Paths to tropomi data files
    tropomi_files = [f for f in os.listdir(tropomi_cache) if ".nc" in f]
    tropomi_paths = [os.path.join(tropomi_cache, f) for f in tropomi_files]

    # Latitude/longitude bounds of the inversion domain
    xlim = [float(state_vector.lon.min()), float(state_vector.lon.max())]
    ylim = [float(state_vector.lat.min()), float(state_vector.lat.max())]

    # Start and end dates of the inversion
    startday = str(config["StartDate"])
    endday = str(config["EndDate"])
    start = f"{startday[0:4]}-{startday[4:6]}-{startday[6:8]} 00:00:00"
    end = f"{endday[0:4]}-{endday[4:6]}-{endday[6:8]} 23:59:59"
    startdate_np64 = np.datetime64(
        datetime.datetime.strptime(start, "%Y-%m-%d %H:%M:%S")
    )
    enddate_np64 = np.datetime64(
        datetime.datetime.strptime(end, "%Y-%m-%d %H:%M:%S")
        - datetime.timedelta(days=1)
    )

    # Only consider tropomi files within date range (in case more are present)
    tropomi_paths = [
        p
        for p in tropomi_paths
        if int(p.split("____")[1][0:8]) >= int(startday)
        and int(p.split("____")[1][0:8]) < int(endday)
    ]
    tropomi_paths.sort()

    # Open tropomi files and filter data
    lat = []
    lon = []
    xch4 = []
    albedo = []

    # Read in and filter tropomi observations (uses parallel processing)
    observation_dicts = Parallel(n_jobs=-1)(
        delayed(get_TROPOMI_data)(file_path, xlim, ylim, startdate_np64, enddate_np64)
        for file_path in tropomi_paths
    )
    # Remove any problematic observation dicts (eg. corrupted data file)
    observation_dicts = list(filter(None, observation_dicts))

    for dict in observation_dicts:
        lat.extend(dict["lat"])
        lon.extend(dict["lon"])
        xch4.extend(dict["xch4"])
        albedo.extend(dict["swir_albedo"])

    # Assemble in dataframe
    df = pd.DataFrame()
    df["lat"] = lat
    df["lon"] = lon
    df["xch4"] = xch4
    df["swir_albedo"] = albedo
>>>>>>> 281843a4

    # Count the number of observations in the region of interest
    num_obs = count_obs_in_mask(mask, df)
    if num_obs < 1:
        sys.exit("Error: No observations found in region of interest")
    outstring2 = f"Found {num_obs} observations in the region of interest"

    # If Kalman filter mode, count observations per inversion period
    if config["KalmanMode"]:
        startday_dt = datetime.datetime.strptime(startday, "%Y%m%d")
        endday_dt = datetime.datetime.strptime(endday, "%Y%m%d")
        n_periods = np.floor((endday_dt - startday_dt).days / config["UpdateFreqDays"])
        n_obs_per_period = np.round(num_obs / n_periods)
        outstring2 = f"Found {int(n_obs_per_period)} observations in the region of interest per inversion period, for {int(n_periods)} period(s)"

    print("\n" + outstring2)

    # ----------------------------------
<<<<<<< HEAD
=======
    # Estimate information content
    # ----------------------------------

    # State vector, observations
    n = last_ROI_element  # Number of state vector elements in the ROI
    m = num_obs / n  # Number of observations per state vector element
    if config["KalmanMode"]:
        m = n_obs_per_period / n  # Number of obs per inversion period, per element

    # Other parameters
    if config["Res"] == "0.25x0.3125":
        L = 25 * 1000  # Rough length scale of state vector element [m]
    elif config["Res"] == "0.5x0.625":
        L = 50 * 1000  # Rough length scale of state vector element [m]
    U = 5 * (1000 / 3600)  # 5 km/h uniform wind speed in m/s
    p = 101325  # Surface pressure [Pa = kg/m/s2]
    g = 9.8  # Gravity [m/s2]
    Mair = 0.029  # Molar mass of air [kg/mol]
    Mch4 = 0.01604  # Molar mass of methane [kg/mol]
    alpha = 0.4  # Simple parameterization of turbulence

    # Change units of total prior emissions
    total_prior_emissions_kgs = (
        total_prior_emissions * 1e9 / (3600 * 24 * 365)
    )  # kg/s from Tg/y
    total_prior_emissions_kgs_per_element = (
        total_prior_emissions_kgs / L ** 2 / n
    )  # kg/m2/s from kg/s, per element

    # Error standard deviations with updated units
    sA = config["PriorError"] * total_prior_emissions_kgs_per_element
    sO = config["ObsError"] * 1e-9

    # Averaging kernel sensitivity for each grid element, and dofs
    k = alpha * (Mair * L * g / (Mch4 * U * p))
    a = sA ** 2 / (sA ** 2 + (sO / k) ** 2 / m)
    dofs = n * a

    outstring3 = f"k = {np.round(k,5)} kg-1 m2 s"
    outstring4 = f"a = {np.round(a,5)}"
    outstring5 = f"expectedDOFS: {np.round(dofs,5)}"
    addstr = ""
    if config["KalmanMode"]:
        addstr = " per inversion period"
    print(outstring3)
    print(outstring4)
    print(outstring5 + addstr)

    # ----------------------------------
>>>>>>> 281843a4
    # Estimate dollar cost
    # ----------------------------------

    # Estimate cost by scaling reference cost of $20 for one-month Permian inversion
    # Reference number of state variables = 243
    # Reference number of days = 31
    # Reference cost for EC2 storage = $50 per month
    # Reference area = area of 24-39 N 95-111W
    reference_cost = 20
    reference_num_compute_hours = 10
    reference_area_km = calculate_area_in_km(
        [(-111, 24), (-95, 24), (-95, 39), (-111, 39)]
    )
    hours_in_month = 31 * 24
    reference_storage_cost = 50 * reference_num_compute_hours / hours_in_month
    num_state_variables = np.nanmax(state_vector_labels.values)

    lats = [float(state_vector.lat.min()), float(state_vector.lat.max())]
    lons = [float(state_vector.lon.min()), float(state_vector.lon.max())]
    coords = [
        (lons[0], lats[0]),
        (lons[1], lats[0]),
        (lons[1], lats[1]),
        (lons[0], lats[1]),
    ]
    inversion_area_km = calculate_area_in_km(coords)

    if config["Res"] == "0.25x0.3125":
        res_factor = 1
    elif config["Res"] == "0.5x0.625":
        res_factor = 0.5
    additional_storage_cost = ((num_days / 31) - 1) * reference_storage_cost
    expected_cost = (
        (reference_cost + additional_storage_cost)
        * (num_state_variables / 243)
        * (inversion_area_km / reference_area_km)
        * (num_days / 31)
        * res_factor
    )

    outstring6 = (
        f"approximate cost = ${np.round(expected_cost,2)} for on-demand instance"
    )
    outstring7 = f"                 = ${np.round(expected_cost/3,2)} for spot instance"
    print(outstring6)
    print(outstring7)

    # ----------------------------------
    # Output
    # ----------------------------------

    # Write preview diagnostics to text file
    outputtextfile = open(os.path.join(preview_dir, "preview_diagnostics.txt"), "w+")
    outputtextfile.write("##" + outstring2 + "\n")
    outputtextfile.write("##" + outstring6 + "\n")
    outputtextfile.write("##" + outstring7 + "\n")
<<<<<<< HEAD
    outputtextfile.write(outstrings)
=======
    if config["KalmanMode"]:
        outputtextfile.write("##Expected DOFS per inversion period:" + "\n")
    outputtextfile.write(outstring5 + "\n")
>>>>>>> 281843a4
    outputtextfile.close()

    # Prepare plot data for prior
    prior_kgkm2h = prior * (1000**2) * 60 * 60  # Units kg/km2/h

    # Prepare plot data for observations
    df_means = df.copy(deep=True)
    df_means["lat"] = np.round(df_means["lat"], 1)  # Bin to 0.1x0.1 degrees
    df_means["lon"] = np.round(df_means["lon"], 1)
    df_means = df_means.groupby(["lat", "lon"]).mean()
    ds = df_means.to_xarray()

    # Prepare plot data for observation counts
    df_counts = df.copy(deep=True).drop(["xch4", "swir_albedo"], axis=1)
    df_counts["counts"] = 1
    df_counts["lat"] = np.round(df_counts["lat"], 1)  # Bin to 0.1x0.1 degrees
    df_counts["lon"] = np.round(df_counts["lon"], 1)
    df_counts = df_counts.groupby(["lat", "lon"]).sum()
    ds_counts = df_counts.to_xarray()

    plt.rcParams.update({"font.size": 18})

    # Plot prior emissions
    fig = plt.figure(figsize=(10, 8))
    ax = fig.subplots(1, 1, subplot_kw={"projection": ccrs.PlateCarree()})
    plot_field(
        ax,
        prior_kgkm2h,
        cmap=cc.cm.linear_kryw_5_100_c67_r,
        plot_type="pcolormesh",
        vmin=0,
        vmax=14,
        lon_bounds=None,
        lat_bounds=None,
        levels=21,
        title="Prior emissions",
        cbar_label="Emissions (kg km$^{-2}$ h$^{-1}$)",
        mask=mask,
        only_ROI=False,
    )
    plt.savefig(
        os.path.join(preview_dir, "preview_prior_emissions.png"),
        bbox_inches="tight",
        dpi=150,
    )

    # Plot observations
    fig = plt.figure(figsize=(10, 8))
    ax = fig.subplots(1, 1, subplot_kw={"projection": ccrs.PlateCarree()})
    plot_field(
        ax,
        ds["xch4"],
        cmap="Spectral_r",
        plot_type="pcolormesh",
        vmin=1800,
        vmax=1850,
        lon_bounds=None,
        lat_bounds=None,
        title="TROPOMI $X_{CH4}$",
        cbar_label="Column mixing ratio (ppb)",
        mask=mask,
        only_ROI=False,
    )
    plt.savefig(
        os.path.join(preview_dir, "preview_observations.png"),
        bbox_inches="tight",
        dpi=150,
    )

    # Plot albedo
    fig = plt.figure(figsize=(10, 8))
    ax = fig.subplots(1, 1, subplot_kw={"projection": ccrs.PlateCarree()})
    plot_field(
        ax,
        ds["swir_albedo"],
        cmap="magma",
        plot_type="pcolormesh",
        vmin=0,
        vmax=0.4,
        lon_bounds=None,
        lat_bounds=None,
        title="SWIR Albedo",
        cbar_label="Albedo",
        mask=mask,
        only_ROI=False,
    )
    plt.savefig(
        os.path.join(preview_dir, "preview_albedo.png"), bbox_inches="tight", dpi=150
    )

    # Plot observation density
    fig = plt.figure(figsize=(10, 8))
    ax = fig.subplots(1, 1, subplot_kw={"projection": ccrs.PlateCarree()})
    plot_field(
        ax,
        ds_counts["counts"],
        cmap="Blues",
        plot_type="pcolormesh",
        vmin=0,
        vmax=np.nanmax(ds_counts["counts"].values),
        lon_bounds=None,
        lat_bounds=None,
        title="Observation density",
        cbar_label="Number of observations",
        mask=mask,
        only_ROI=False,
    )
    plt.savefig(
        os.path.join(preview_dir, "preview_observation_density.png"),
        bbox_inches="tight",
        dpi=150,
    )

    sensitivities_da = map_sensitivities_to_sv(a, state_vector, last_ROI_element)

    fig = plt.figure(figsize=(8, 8))
    ax = fig.subplots(1, 1, subplot_kw={"projection": ccrs.PlateCarree()})
    plot_field(
        ax,
        sensitivities_da["Sensitivities"],
        cmap=cc.cm.CET_L19,
        lon_bounds=None,
        lat_bounds=None,
        title="Estimated Averaging kernel sensitivities",
        cbar_label="Sensitivity",
        only_ROI=True,
        state_vector_labels=state_vector_labels,
        last_ROI_element=last_ROI_element,
    )
    plt.savefig(
        os.path.join(preview_dir, "preview_estimated_sensitivities.png"),
        bbox_inches="tight",
        dpi=150,
    )


def map_sensitivities_to_sv(sensitivities, sv, last_ROI_element):
    """
    maps sensitivities onto 2D xarray Datarray for visualization
    """
    s = sv.copy().rename({"StateVector": "Sensitivities"})
    mask = s["Sensitivities"] <= last_ROI_element
    s["Sensitivities"] = s["Sensitivities"].where(mask)
    # map sensitivities onto corresponding xarray DataArray
    for i in range(1, last_ROI_element + 1):
        mask = sv["StateVector"] == i
        s = xr.where(mask, sensitivities[i - 1], s)

    return s


def estimate_averaging_kernel(
    config, state_vector_path, preview_dir, tropomi_cache, preview=False
):
    """
    Estimates the averaging kernel sensitivities using prior emissions
    and the number of observations available in each grid cell
    """

    # ----------------------------------
    # Setup
    # ----------------------------------

    # Open the state vector file
    state_vector = xr.load_dataset(state_vector_path)
    state_vector_labels = state_vector["StateVector"]

    # Identify the last element of the region of interest
    last_ROI_element = int(
        np.nanmax(state_vector_labels.values) - config["nBufferClusters"]
    )

    # Define mask for ROI, to be used below
    mask = state_vector_labels <= last_ROI_element

    # ----------------------------------
    # Total prior emissions
    # ----------------------------------

    # Prior emissions
    preview_cache = os.path.join(preview_dir, "OutputDir")
    hemco_diags_file = [
        f for f in os.listdir(preview_cache) if "HEMCO_diagnostics" in f
    ][0]
    prior_pth = os.path.join(preview_cache, hemco_diags_file)
    prior = xr.load_dataset(prior_pth)["EmisCH4_Total"].isel(time=0)

    # Compute total emissions in the region of interest
    areas = xr.load_dataset(prior_pth)["AREA"]
    total_prior_emissions = sum_total_emissions(prior, areas, mask)
    outstring1 = (
        f"Total prior emissions in region of interest = {total_prior_emissions} Tg/y \n"
    )
    print(outstring1)

    # ----------------------------------
    # Observations in region of interest
    # ----------------------------------

    # Paths to tropomi data files
    tropomi_files = [f for f in os.listdir(tropomi_cache) if ".nc" in f]
    tropomi_paths = [os.path.join(tropomi_cache, f) for f in tropomi_files]

    # Latitude/longitude bounds of the inversion domain
    xlim = [float(state_vector.lon.min()), float(state_vector.lon.max())]
    ylim = [float(state_vector.lat.min()), float(state_vector.lat.max())]

    # Start and end dates of the inversion
    startday = str(config["StartDate"])
    endday = str(config["EndDate"])
    start = f"{startday[0:4]}-{startday[4:6]}-{startday[6:8]} 00:00:00"
    end = f"{endday[0:4]}-{endday[4:6]}-{endday[6:8]} 23:59:59"
    startdate_np64 = np.datetime64(
        datetime.datetime.strptime(start, "%Y-%m-%d %H:%M:%S")
    )
    enddate_np64 = np.datetime64(
        datetime.datetime.strptime(end, "%Y-%m-%d %H:%M:%S")
        - datetime.timedelta(days=1)
    )

    # Only consider tropomi files within date range (in case more are present)
    tropomi_paths = [
        p
        for p in tropomi_paths
        if int(p.split("____")[1][0:8]) >= int(startday)
        and int(p.split("____")[1][0:8]) < int(endday)
    ]
    tropomi_paths.sort()

    # Open tropomi files and filter data
    lat = []
    lon = []
    xch4 = []
    albedo = []

    # read in and filter tropomi observations (uses parallel processing)
    observation_dicts = Parallel(n_jobs=-1)(
        delayed(get_TROPOMI_data)(file_path, xlim, ylim, startdate_np64, enddate_np64)
        for file_path in tropomi_paths
    )
    # remove any problematic observation dicts (eg. corrupted data file)
    observation_dicts = list(filter(None, observation_dicts))

    for dict in observation_dicts:
        lat.extend(dict["lat"])
        lon.extend(dict["lon"])
        xch4.extend(dict["xch4"])
        albedo.extend(dict["swir_albedo"])

    # Assemble in dataframe
    df = pd.DataFrame()
    df["lat"] = lat
    df["lon"] = lon
    df["count"] = np.ones(len(lat))
    df["swir_albedo"] = albedo
    df["xch4"] = xch4

    # set resolution specific variables
    if config["Res"] == "0.25x0.3125":
        L_native = 25 * 1000  # Rough length scale of native state vector element [m]
        lat_step = 0.25
        lon_step = 0.3125
    elif config["Res"] == "0.5x0.625":
        lat_step = 0.5
        lon_step = 0.625
        L_native = 50 * 1000  # Rough length scale of native state vector element [m]

    # bin observations into gridcells and map onto statevector
    observation_counts = add_observation_counts(df, state_vector, lat_step, lon_step)

    # parallel processing function
    def process(i):
        mask = state_vector_labels == i
        # prior emissions for each element (in Tg/y)
        emissions_temp = sum_total_emissions(prior, areas, mask)
        # append the calculated length scale of element
        L_temp = L_native * state_vector_labels.where(mask).count().item()
        # append the number of obs in each element
        num_obs_temp = np.nansum(observation_counts["count"].where(mask).values)
        return emissions_temp, L_temp, num_obs_temp

    # in parallel, create lists of emissions, number of observations,
    # and rough length scale for each cluster element in ROI
    result = Parallel(n_jobs=-1)(
        delayed(process)(i) for i in range(1, last_ROI_element + 1)
    )

    # unpack list of tuples into individual lists
    emissions, L, num_obs = [list(item) for item in zip(*result)]

    # ----------------------------------
    # Estimate information content
    # ----------------------------------

    # State vector, observations
    emissions = np.array(emissions)
    m = np.array(num_obs)  # Number of observations per state vector element
    L = np.array(L)

    # Other parameters
    U = 5 * (1000 / 3600)  # 5 km/h uniform wind speed in m/s
    p = 101325  # Surface pressure [Pa = kg/m/s2]
    g = 9.8  # Gravity [m/s2]
    Mair = 0.029  # Molar mass of air [kg/mol]
    Mch4 = 0.01604  # Molar mass of methane [kg/mol]
    alpha = 0.4  # Simple parameterization of turbulence

    # Change units of total prior emissions
    emissions_kgs = emissions * 1e9 / (3600 * 24 * 365)  # kg/s from Tg/y
    emissions_kgs_per_m2 = emissions_kgs / np.power(
        L, 2
    )  # kg/m2/s from kg/s, per element

    time_delta = enddate_np64 - startdate_np64
    num_days = np.round((time_delta) / np.timedelta64(1, "D"))

    # Error standard deviations with updated units
    sA = config["PriorError"] * emissions_kgs_per_m2
    sO = config["ObsError"] * 1e-9

    # Averaging kernel sensitivity for each grid element
    k = alpha * (Mair * L * g / (Mch4 * U * p))
    a = sA**2 / (sA**2 + (sO / k) ** 2 / m)

    outstring3 = f"k = {np.round(k,5)} kg-1 m2 s"
    outstring4 = f"a = {np.round(a,5)} \n"
    outstring5 = f"expectedDOFS: {np.round(sum(a),5)}"
    print(outstring3)
    print(outstring4)
    print(outstring5)

    if preview:
        outstrings = (
            f"##{outstring1}\n" + f"##{outstring3}\n" + f"##{outstring4}\n" + outstring5
        )
        return a, df, num_days, prior, outstrings
    else:
        return a


def add_observation_counts(df, state_vector, lat_step, lon_step):
    """
    Given arbitrary observation coordinates in a pandas df, group
    them by gridcell and return the number of observations mapped
    onto the statevector dataset
    """
    to_lon = lambda x: np.floor(x / lon_step) * lon_step
    to_lat = lambda x: np.floor(x / lat_step) * lat_step

    df = df.rename(columns={"lon": "old_lon", "lat": "old_lat"})

    df["lat"] = to_lat(df.old_lat)
    df["lon"] = to_lon(df.old_lon)
    groups = df.groupby(["lat", "lon"])

    counts_ds = groups.sum().to_xarray().drop_vars(["old_lat", "old_lon"])
    return xr.merge([counts_ds, state_vector])


if __name__ == "__main__":
    inversion_path = sys.argv[1]
    config_path = sys.argv[2]
    state_vector_path = sys.argv[3]
    preview_dir = sys.argv[4]
    tropomi_cache = sys.argv[5]

    imi_preview(
        inversion_path, config_path, state_vector_path, preview_dir, tropomi_cache
<<<<<<< HEAD
    )
=======
    )
>>>>>>> 281843a4
<|MERGE_RESOLUTION|>--- conflicted
+++ resolved
@@ -79,11 +79,7 @@
 
 
 def imi_preview(
-<<<<<<< HEAD
     inversion_path, config_path, state_vector_path, preview_dir, tropomi_cache
-=======
-    inversion_path, config_path, state_vector_path, preview_dir, tropomi_cache,
->>>>>>> 281843a4
 ):
     """
     Function to perform preview
@@ -111,167 +107,20 @@
         np.nanmax(state_vector_labels.values) - config["nBufferClusters"]
     )
 
-<<<<<<< HEAD
     # # Define mask for ROI, to be used below
     a, df, num_days, prior, outstrings = estimate_averaging_kernel(
         config, state_vector_path, preview_dir, tropomi_cache, preview=True
     )
     mask = state_vector_labels <= last_ROI_element
-=======
-    # Define mask for ROI, to be used below
-    mask = state_vector_labels <= last_ROI_element
-
-    # ----------------------------------
-    # Total prior emissions
-    # ----------------------------------
-
-    # Prior emissions
-    preview_cache = os.path.join(preview_dir, "OutputDir")
-    hemco_diags_file = [
-        f for f in os.listdir(preview_cache) if "HEMCO_diagnostics" in f
-    ][0]
-    prior_pth = os.path.join(preview_cache, hemco_diags_file)
-    prior = xr.load_dataset(prior_pth)["EmisCH4_Total"].isel(time=0)
-
-    # Compute total emissions in the region of interest
-    areas = xr.load_dataset(prior_pth)["AREA"]
-    total_prior_emissions = sum_total_emissions(prior, areas, mask)
-    outstring1 = (
-        f"Total prior emissions in region of interest = {total_prior_emissions} Tg/y"
-    )
-    print(outstring1)
-
-    # ----------------------------------
-    # Observations in region of interest
-    # ----------------------------------
-
-    # Paths to tropomi data files
-    tropomi_files = [f for f in os.listdir(tropomi_cache) if ".nc" in f]
-    tropomi_paths = [os.path.join(tropomi_cache, f) for f in tropomi_files]
-
-    # Latitude/longitude bounds of the inversion domain
-    xlim = [float(state_vector.lon.min()), float(state_vector.lon.max())]
-    ylim = [float(state_vector.lat.min()), float(state_vector.lat.max())]
-
-    # Start and end dates of the inversion
-    startday = str(config["StartDate"])
-    endday = str(config["EndDate"])
-    start = f"{startday[0:4]}-{startday[4:6]}-{startday[6:8]} 00:00:00"
-    end = f"{endday[0:4]}-{endday[4:6]}-{endday[6:8]} 23:59:59"
-    startdate_np64 = np.datetime64(
-        datetime.datetime.strptime(start, "%Y-%m-%d %H:%M:%S")
-    )
-    enddate_np64 = np.datetime64(
-        datetime.datetime.strptime(end, "%Y-%m-%d %H:%M:%S")
-        - datetime.timedelta(days=1)
-    )
-
-    # Only consider tropomi files within date range (in case more are present)
-    tropomi_paths = [
-        p
-        for p in tropomi_paths
-        if int(p.split("____")[1][0:8]) >= int(startday)
-        and int(p.split("____")[1][0:8]) < int(endday)
-    ]
-    tropomi_paths.sort()
-
-    # Open tropomi files and filter data
-    lat = []
-    lon = []
-    xch4 = []
-    albedo = []
-
-    # Read in and filter tropomi observations (uses parallel processing)
-    observation_dicts = Parallel(n_jobs=-1)(
-        delayed(get_TROPOMI_data)(file_path, xlim, ylim, startdate_np64, enddate_np64)
-        for file_path in tropomi_paths
-    )
-    # Remove any problematic observation dicts (eg. corrupted data file)
-    observation_dicts = list(filter(None, observation_dicts))
-
-    for dict in observation_dicts:
-        lat.extend(dict["lat"])
-        lon.extend(dict["lon"])
-        xch4.extend(dict["xch4"])
-        albedo.extend(dict["swir_albedo"])
-
-    # Assemble in dataframe
-    df = pd.DataFrame()
-    df["lat"] = lat
-    df["lon"] = lon
-    df["xch4"] = xch4
-    df["swir_albedo"] = albedo
->>>>>>> 281843a4
 
     # Count the number of observations in the region of interest
     num_obs = count_obs_in_mask(mask, df)
     if num_obs < 1:
         sys.exit("Error: No observations found in region of interest")
     outstring2 = f"Found {num_obs} observations in the region of interest"
-
-    # If Kalman filter mode, count observations per inversion period
-    if config["KalmanMode"]:
-        startday_dt = datetime.datetime.strptime(startday, "%Y%m%d")
-        endday_dt = datetime.datetime.strptime(endday, "%Y%m%d")
-        n_periods = np.floor((endday_dt - startday_dt).days / config["UpdateFreqDays"])
-        n_obs_per_period = np.round(num_obs / n_periods)
-        outstring2 = f"Found {int(n_obs_per_period)} observations in the region of interest per inversion period, for {int(n_periods)} period(s)"
-
     print("\n" + outstring2)
 
     # ----------------------------------
-<<<<<<< HEAD
-=======
-    # Estimate information content
-    # ----------------------------------
-
-    # State vector, observations
-    n = last_ROI_element  # Number of state vector elements in the ROI
-    m = num_obs / n  # Number of observations per state vector element
-    if config["KalmanMode"]:
-        m = n_obs_per_period / n  # Number of obs per inversion period, per element
-
-    # Other parameters
-    if config["Res"] == "0.25x0.3125":
-        L = 25 * 1000  # Rough length scale of state vector element [m]
-    elif config["Res"] == "0.5x0.625":
-        L = 50 * 1000  # Rough length scale of state vector element [m]
-    U = 5 * (1000 / 3600)  # 5 km/h uniform wind speed in m/s
-    p = 101325  # Surface pressure [Pa = kg/m/s2]
-    g = 9.8  # Gravity [m/s2]
-    Mair = 0.029  # Molar mass of air [kg/mol]
-    Mch4 = 0.01604  # Molar mass of methane [kg/mol]
-    alpha = 0.4  # Simple parameterization of turbulence
-
-    # Change units of total prior emissions
-    total_prior_emissions_kgs = (
-        total_prior_emissions * 1e9 / (3600 * 24 * 365)
-    )  # kg/s from Tg/y
-    total_prior_emissions_kgs_per_element = (
-        total_prior_emissions_kgs / L ** 2 / n
-    )  # kg/m2/s from kg/s, per element
-
-    # Error standard deviations with updated units
-    sA = config["PriorError"] * total_prior_emissions_kgs_per_element
-    sO = config["ObsError"] * 1e-9
-
-    # Averaging kernel sensitivity for each grid element, and dofs
-    k = alpha * (Mair * L * g / (Mch4 * U * p))
-    a = sA ** 2 / (sA ** 2 + (sO / k) ** 2 / m)
-    dofs = n * a
-
-    outstring3 = f"k = {np.round(k,5)} kg-1 m2 s"
-    outstring4 = f"a = {np.round(a,5)}"
-    outstring5 = f"expectedDOFS: {np.round(dofs,5)}"
-    addstr = ""
-    if config["KalmanMode"]:
-        addstr = " per inversion period"
-    print(outstring3)
-    print(outstring4)
-    print(outstring5 + addstr)
-
-    # ----------------------------------
->>>>>>> 281843a4
     # Estimate dollar cost
     # ----------------------------------
 
@@ -328,13 +177,7 @@
     outputtextfile.write("##" + outstring2 + "\n")
     outputtextfile.write("##" + outstring6 + "\n")
     outputtextfile.write("##" + outstring7 + "\n")
-<<<<<<< HEAD
     outputtextfile.write(outstrings)
-=======
-    if config["KalmanMode"]:
-        outputtextfile.write("##Expected DOFS per inversion period:" + "\n")
-    outputtextfile.write(outstring5 + "\n")
->>>>>>> 281843a4
     outputtextfile.close()
 
     # Prepare plot data for prior
@@ -570,12 +413,12 @@
     xch4 = []
     albedo = []
 
-    # read in and filter tropomi observations (uses parallel processing)
+    # Read in and filter tropomi observations (uses parallel processing)
     observation_dicts = Parallel(n_jobs=-1)(
         delayed(get_TROPOMI_data)(file_path, xlim, ylim, startdate_np64, enddate_np64)
         for file_path in tropomi_paths
     )
-    # remove any problematic observation dicts (eg. corrupted data file)
+    # Remove any problematic observation dicts (eg. corrupted data file)
     observation_dicts = list(filter(None, observation_dicts))
 
     for dict in observation_dicts:
@@ -624,6 +467,11 @@
 
     # unpack list of tuples into individual lists
     emissions, L, num_obs = [list(item) for item in zip(*result)]
+    
+    if np.sum(num_obs) < 1:
+        sys.exit("Error: No observations found in region of interest")
+    outstring2 = f"Found {np.sum(num_obs)} observations in the region of interest"
+
 
     # ----------------------------------
     # Estimate information content
@@ -633,6 +481,17 @@
     emissions = np.array(emissions)
     m = np.array(num_obs)  # Number of observations per state vector element
     L = np.array(L)
+    
+    # If Kalman filter mode, count observations per inversion period
+    if config["KalmanMode"]:
+        startday_dt = datetime.datetime.strptime(startday, "%Y%m%d")
+        endday_dt = datetime.datetime.strptime(endday, "%Y%m%d")
+        n_periods = np.floor((endday_dt - startday_dt).days / config["UpdateFreqDays"])
+        n_obs_per_period = np.round(num_obs / n_periods)
+        outstring2 = f"Found {int(np.sum(n_obs_per_period))} observations in the region of interest per inversion period, for {int(n_periods)} period(s)"
+        m = n_obs_per_period  # Number of obs per inversion period, per element
+
+    print("\n" + outstring2)
 
     # Other parameters
     U = 5 * (1000 / 3600)  # 5 km/h uniform wind speed in m/s
@@ -662,6 +521,10 @@
     outstring3 = f"k = {np.round(k,5)} kg-1 m2 s"
     outstring4 = f"a = {np.round(a,5)} \n"
     outstring5 = f"expectedDOFS: {np.round(sum(a),5)}"
+    
+    if config["KalmanMode"]:
+        outstring5 += " per inversion period"
+        
     print(outstring3)
     print(outstring4)
     print(outstring5)
@@ -703,8 +566,4 @@
 
     imi_preview(
         inversion_path, config_path, state_vector_path, preview_dir, tropomi_cache
-<<<<<<< HEAD
-    )
-=======
-    )
->>>>>>> 281843a4
+    )