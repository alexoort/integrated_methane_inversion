--- conflicted
+++ resolved
@@ -27,16 +27,12 @@
     filter_blended,
     calculate_area_in_km,
 )
-<<<<<<< HEAD
-from src.inversion_scripts.operators.TROPOMI_operator import read_tropomi
-=======
 from joblib import Parallel, delayed
-from operators.TROPOMI_operator import (
+from src.inversion_scripts.operators.TROPOMI_operator import (
     read_tropomi,
     read_blended,
 )
 import warnings
->>>>>>> 6177c9fc
 
 warnings.filterwarnings("ignore", category=FutureWarning)
 
