#!/bin/bash

#SBATCH -N 1
#SBATCH -o run_inversion_%j.out
#SBATCH -e run_inversion_%j.err

##=======================================================================
## Parse config.yml file
##=======================================================================

printf "\n=== PARSING CONFIG FILE ===\n"

invPath={INVERSION_PATH}
configFile={CONFIG_FILE}

# Get configuration
#  This defines $StartDate, $EndDate, $nBufferClusters, $RunName, $isAWS
#  It also define $PriorError, $ObsError, $Gamma, $PrecomputedJacobian
#  Parsing the config file here facilitates generation of inversion ensembles
#  All that needs to be done is to edit the config file for $PriorError,
#   $ObsError, and $Gamma
#  Make sure $PrecomputedJacobian is true, and then re-run this script
#   (or run_imi.sh with only the $DoInversion module switched on in config.yml).

source ${invPath}/src/utilities/parse_yaml.sh
eval $(parse_yaml ${invPath}/${configFile})

#=======================================================================
# Configuration (these settings generated on initial setup)
#=======================================================================
LonMinInvDomain={LON_MIN}
LonMaxInvDomain={LON_MAX}
LatMinInvDomain={LAT_MIN}
LatMaxInvDomain={LAT_MAX}
nElements={STATE_VECTOR_ELEMENTS}
OutputPath={OUTPUT_PATH}
Res={RES}
SpinupDir="${OutputPath}/${RunName}/spinup_run"
JacobianRunsDir="${OutputPath}/${RunName}/jacobian_runs"
PriorRunDir="${JacobianRunsDir}/${RunName}_0000"
PosteriorRunDir="${OutputPath}/${RunName}/posterior_run"
StateVectorFile={STATE_VECTOR_PATH}
GCDir="./data_geoschem"
JacobianDir="./data_converted"
sensiCache="./data_sensitivities"
tropomiCache="${OutputPath}/${RunName}/data_TROPOMI"

# For Kalman filter: assume first inversion period (( i = 1 )) by default
# Switch is flipped to false automatically if (( i > 1 ))
FirstSimSwitch=$1

printf "\n=== EXECUTING RUN_INVERSION.SH ===\n"
    
#=======================================================================
# Error checks
#=======================================================================

# Make sure specified paths exist
if [[ ! -d ${JacobianRunsDir} ]]; then
    printf "${JacobianRunsDir} does not exist. Please fix JacobianRunsDir in run_inversion.sh.\n"
    exit 1
fi
if [[ ! -f ${StateVectorFile} ]]; then
    printf "${StateVectorFile} does not exist. Please fix StateVectorFile in run_inversion.sh.\n"
    exit 1
fi

#=======================================================================
# Postprocess the SpeciesConc and LevelEdgeDiags files from GEOS-Chem
#=======================================================================

printf "Calling postproc_diags.py, FSS=$FirstSimSwitch\n"
if "$FirstSimSwitch"; then
    if [[ ! -d ${SpinupDir} ]]; then
    printf "${SpinupDir} does not exist. Please fix SpinupDir or set FirstSimSwitch to False in run_inversion.sh.\n"
    exit 1
    fi
    PrevDir=$SpinupDir
else
    PrevDir=$PosteriorRunDir
    if [[ ! -d ${PosteriorRunDir} ]]; then
    printf "${PosteriorRunDir} does not exist. Please fix PosteriorRunDir in run_inversion.sh.\n"
    exit 1
    fi
fi
printf "  - Hour 0 for ${StartDate} will be obtained from ${PrevDir}\n"

if ! "$PrecomputedJacobian"; then

    # Postprocess all the Jacobian simulations
    python postproc_diags.py $RunName $JacobianRunsDir $PrevDir $StartDate; wait

else

    # Only postprocess the Prior simulation
    python postproc_diags.py $RunName $PriorRunDir $PrevDir $StartDate; wait

fi
printf "DONE -- postproc_diags.py\n\n"

#=======================================================================
# Calculate GEOS-Chem sensitivities and save to sensitivities directory
#=======================================================================

if ! "$PrecomputedJacobian"; then

    # 50% perturbation
    Perturbation=0.5

    printf "Calling calc_sensi.py\n"
    python calc_sensi.py $nElements $Perturbation $StartDate $EndDate $JacobianRunsDir $RunName $sensiCache; wait
    printf "DONE -- calc_sensi.py\n\n"

fi

#=======================================================================
# Setup GC data directory in workdir
#=======================================================================

GCsourcepth="${PriorRunDir}/OutputDir"

printf "Calling setup_gc_cache.py\n"
python setup_gc_cache.py $StartDate $EndDate $GCsourcepth $GCDir; wait
printf "DONE -- setup_gc_cache.py\n\n"

#=======================================================================
# Generate Jacobian matrix files 
#=======================================================================

printf "Calling jacobian.py\n"
isPost="False"
python jacobian.py $StartDate $EndDate $LonMinInvDomain $LonMaxInvDomain $LatMinInvDomain $LatMaxInvDomain $nElements $tropomiCache $isPost; wait
printf " DONE -- jacobian.py\n\n"

#=======================================================================
# Do inversion
#=======================================================================

if ! "$PrecomputedJacobian"; then

<<<<<<< HEAD
    jacobian_sf="None"
=======
    printf "Calling jacobian.py\n"
    isPost="False"
    python jacobian.py $StartDate $EndDate $LonMinInvDomain $LonMaxInvDomain $LatMinInvDomain $LatMaxInvDomain $nElements $tropomiCache $BlendedTROPOMI $isPost; wait
    printf " DONE -- jacobian.py\n\n"
>>>>>>> 6177c9fc

else

    jacobian_sf=./jacobian_scale_factors.npy

fi

posteriorSF="./inversion_result.nc"

printf "Calling invert.py\n"
python invert.py $nElements $JacobianDir $posteriorSF $LonMinInvDomain $LonMaxInvDomain $LatMinInvDomain $LatMaxInvDomain $PriorError $ObsError $Gamma $Res $jacobian_sf; wait
printf "DONE -- invert.py\n\n"

#=======================================================================
# Create gridded posterior scaling factor netcdf file
#=======================================================================
GriddedPosterior="./gridded_posterior.nc"

printf "Calling make_gridded_posterior.py\n"
python make_gridded_posterior.py $posteriorSF $StateVectorFile $GriddedPosterior; wait
printf "DONE -- make_gridded_posterior.py\n\n"

exit 0<|MERGE_RESOLUTION|>--- conflicted
+++ resolved
@@ -127,10 +127,14 @@
 # Generate Jacobian matrix files 
 #=======================================================================
 
-printf "Calling jacobian.py\n"
-isPost="False"
-python jacobian.py $StartDate $EndDate $LonMinInvDomain $LonMaxInvDomain $LatMinInvDomain $LatMaxInvDomain $nElements $tropomiCache $isPost; wait
-printf " DONE -- jacobian.py\n\n"
+if ! "$PrecomputedJacobian"; then
+
+    printf "Calling jacobian.py\n"
+    isPost="False"
+    python jacobian.py $StartDate $EndDate $LonMinInvDomain $LonMaxInvDomain $LatMinInvDomain $LatMaxInvDomain $nElements $tropomiCache $BlendedTROPOMI $isPost; wait
+    printf " DONE -- jacobian.py\n\n"
+
+fi
 
 #=======================================================================
 # Do inversion
@@ -138,14 +142,7 @@
 
 if ! "$PrecomputedJacobian"; then
 
-<<<<<<< HEAD
     jacobian_sf="None"
-=======
-    printf "Calling jacobian.py\n"
-    isPost="False"
-    python jacobian.py $StartDate $EndDate $LonMinInvDomain $LonMaxInvDomain $LatMinInvDomain $LatMaxInvDomain $nElements $tropomiCache $BlendedTROPOMI $isPost; wait
-    printf " DONE -- jacobian.py\n\n"
->>>>>>> 6177c9fc
 
 else
 
